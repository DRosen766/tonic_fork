--- conflicted
+++ resolved
@@ -9,11 +9,7 @@
       fail-fast: false
       matrix:
         os: [ubuntu-latest, windows-2022]
-<<<<<<< HEAD
-        python-version: ["3.8", "3.9", "3.10", "3.11"]
-=======
         python-version: ["3.8", "3.10", "3.11"]
->>>>>>> 5a20a54e
     steps:
       - uses: actions/checkout@v3
       - if: matrix.os == 'ubuntu-latest'
