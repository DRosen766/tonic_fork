import unittest
import numpy as np
import spike_data_augmentation.functional as F
import utils


class TestFunctionalAPI(unittest.TestCase):
    def setUp(self):
        self.random_xytp = utils.create_random_input_with_ordering("xytp")
        self.random_txyp = utils.create_random_input_with_ordering("txyp")

    def testFlipLRxytp(self):
        original_x = self.random_xytp[0][0, 0].copy()

        events, images = F.flip_lr_numpy(
            self.random_xytp[0],
            images=self.random_xytp[1],
            sensor_size=self.random_xytp[2],
            ordering=self.random_xytp[3],
            multi_image=self.random_xytp[4],
            flip_probability=1.0,
        )

        same_pixel = np.isclose(
            self.random_xytp[2][0] - self.random_xytp[0][0, 0], original_x
        )

        self.assertTrue(
            same_pixel,
            "When flipping left and right x must map to the opposite pixel, i.e. x' = sensor width - x",
        )

<<<<<<< HEAD
    def testFlipLRtxyp(self):
        original_x = self.random_txyp[0][0, 1].copy()

        events, images = F.flip_lr_numpy(
            self.random_txyp[0],
            images=self.random_txyp[1],
            sensor_size=self.random_txyp[2],
            ordering=self.random_txyp[3],
            multi_image=self.random_txyp[4],
            flip_probability=1.0,
        )

        same_pixel = np.isclose(
            self.random_txyp[2][0] - self.random_txyp[0][0, 1], original_x
        )

        self.assertTrue(
            same_pixel,
            "When flipping left and right x must map to the opposite pixel, i.e. x' = sensor width - x",
        )

    def testFlipUDxytp(self):
=======
    def testFlipPolarity(self):
        original_polarities = self.random_xytp[0][:, 3].copy()

        events = F.flip_polarity_numpy(
            self.random_xytp[0], flip_probability=1, ordering=self.random_xytp[3]
        )

        self.assertTrue(
            np.array_equal(original_polarities * -1, events[:, 3]),
            "When flipping polarity with probability 1, all event polarities must flip",
        )

        self.random_xytp[0][:, 3] = original_polarities.copy()

        events = F.flip_polarity_numpy(
            self.random_xytp[0], flip_probability=0, ordering=self.random_xytp[3]
        )

        self.assertTrue(
            np.array_equal(original_polarities, events[:, 3]),
            "When flipping polarity with probability 0, no event polarities must flip",

    def testFlipUD(self):
>>>>>>> 8afe28df
        original_y = self.random_xytp[0][0, 1].copy()

        events, images = F.flip_ud_numpy(
            self.random_xytp[0],
            images=self.random_xytp[1],
            sensor_size=self.random_xytp[2],
            ordering=self.random_xytp[3],
            multi_image=self.random_xytp[4],
            flip_probability=1.0,
        )

        same_pixel = np.isclose(
            self.random_xytp[2][1] - self.random_xytp[0][0, 1], original_y
        )

        self.assertTrue(
            same_pixel,
            "When flipping up and down y must map to the opposite pixel, i.e. y' = sensor width - y",
        )

    def testFlipUDtxyp(self):
        original_y = self.random_txyp[0][0, 2].copy()

        events, images = F.flip_ud_numpy(
            self.random_txyp[0],
            images=self.random_txyp[1],
            sensor_size=self.random_txyp[2],
            ordering=self.random_txyp[3],
            multi_image=self.random_txyp[4],
            flip_probability=1.0,
        )

        same_pixel = np.isclose(
            self.random_txyp[2][1] - self.random_txyp[0][0, 2], original_y
        )

        self.assertTrue(
            same_pixel,
            "When flipping up and down y must map to the opposite pixel, i.e. y' = sensor width - y",
        )

    def testEventDropoutXytp(self):
        original = self.random_xytp[0]
        drop_probability = 0.2

        events = F.drop_event_numpy(original, drop_probability=drop_probability)

        self.assertTrue(
            np.isclose(events.shape[0], (1 - drop_probability) * original.shape[0]),
            "Event dropout should result in drop_probability*len(original) events dropped out.",
        )

        self.assertTrue(
            np.isclose(np.sum((events[:, 2] - np.sort(events[:, 2])) ** 2), 0),
            "Event dropout should maintain temporal order.",
        )

        events = F.drop_event_numpy(
            original, drop_probability=drop_probability, random_drop_probability=True
        )

        self.assertTrue(
            events.shape[0] >= (1 - drop_probability) * original.shape[0],
            "Event dropout with random drop probability should result in less than drop_probability*len(original) events dropped out.",
        )

    def testEventDropoutTxyp(self):
        original = self.random_txyp[0]
        drop_probability = 0.2

        events = F.drop_event_numpy(original, drop_probability=drop_probability)

        self.assertTrue(
            np.isclose(events.shape[0], (1 - drop_probability) * original.shape[0]),
            "Event dropout should result in drop_probability*len(original) events dropped out.",
        )

        self.assertTrue(
            np.isclose(np.sum((events[:, 0] - np.sort(events[:, 0])) ** 2), 0),
            "Event dropout should maintain temporal order.",
        )

        events = F.drop_event_numpy(
            original, drop_probability=drop_probability, random_drop_probability=True
        )

        self.assertTrue(
            events.shape[0] >= (1 - drop_probability) * original.shape[0],
            "Event dropout with random drop probability should result in less than drop_probability*len(original) events dropped out.",
        )

    def testSpatialJitterXytp(self):
        original_events = self.random_xytp[0].copy()
        variance = 3

        events = F.spatial_jitter_numpy(
            self.random_xytp[0],
            ordering=self.random_xytp[3],
            variance_x=variance,
            variance_y=variance,
            sigma_x_y=0,
        )

        self.assertTrue(len(events) == len(original_events))
        self.assertTrue((events[:, 2] == original_events[:, 2]).all())
        self.assertTrue((events[:, 3] == original_events[:, 3]).all())
        self.assertFalse((events[:, 0] == original_events[:, 0]).all())
        self.assertFalse((events[:, 1] == original_events[:, 1]).all())
        self.assertTrue(
            np.isclose(events[:, 0].all(), original_events[:, 0].all(), atol=variance)
        )
        self.assertTrue(
            np.isclose(events[:, 1].all(), original_events[:, 1].all(), atol=variance)
        )

    def testSpatialJitterTxyp(self):
        original_events = self.random_txyp[0].copy()
        variance = 2

        events = F.spatial_jitter_numpy(
            self.random_txyp[0],
            sensor_size=self.random_txyp[2],
            ordering=self.random_txyp[3],
            variance_x=variance,
            variance_y=variance,
            sigma_x_y=0,
        )

<<<<<<< HEAD
        self.assertTrue(len(events) == len(original_events))
        self.assertTrue((events[:, 0] == original_events[:, 0]).all())
        self.assertTrue((events[:, 3] == original_events[:, 3]).all())
        self.assertFalse((events[:, 1] == original_events[:, 1]).all())
        self.assertFalse((events[:, 2] == original_events[:, 2]).all())
        self.assertTrue(
            np.isclose(events[:, 1].all(), original_events[:, 1].all(), atol=variance)
        )
=======
    def testTimeJitter(self):
        original_events = self.random_xytp[0].copy()
        variance = 0.1
        events = F.time_jitter_numpy(
            self.random_xytp[0], ordering=self.random_xytp[3], variance=variance
        )

        self.assertTrue(len(events) == len(original_events))
        self.assertTrue((events[:, 0] == original_events[:, 0]).all())
        self.assertTrue((events[:, 1] == original_events[:, 1]).all())
        self.assertFalse((events[:, 2] == original_events[:, 2]).all())
        self.assertTrue((events[:, 3] == original_events[:, 3]).all())
>>>>>>> 8afe28df
        self.assertTrue(
            np.isclose(events[:, 2].all(), original_events[:, 2].all(), atol=variance)
        )

<<<<<<< HEAD
    def testMixEvXytp(self):
        stream_1 = utils.create_random_input_with_ordering("xytp")
        stream_2 = utils.create_random_input_with_ordering("xytp")
=======
    def testMixEv(self):
        stream_1 = utils.create_random_input_xytp()
        stream_2 = utils.create_random_input_xytp()
>>>>>>> 8afe28df
        events = (stream_1[0], stream_2[0])

        mixed_events_no_offset, _ = F.mix_ev_streams(
            events,
            offsets=None,
            check_conflicts=False,
            sensor_size=self.random_xytp[2],
            ordering=self.random_xytp[3],
        )

        mixed_events_random_offset, _ = F.mix_ev_streams(
            events,
            offsets="Random",
            check_conflicts=False,
            sensor_size=self.random_xytp[2],
            ordering=self.random_xytp[3],
        )

        mixed_events_defined_offset, _ = F.mix_ev_streams(
            events,
            offsets=(0, 100),
            check_conflicts=False,
            sensor_size=self.random_xytp[2],
            ordering=self.random_xytp[3],
        )

        mixed_events_conflict, num_conflicts = F.mix_ev_streams(
            (stream_1[0], stream_1[0]),
            offsets=None,
            check_conflicts=True,
            sensor_size=self.random_xytp[2],
            ordering=self.random_xytp[3],
        )

        no_offset_monotonic = np.all(
            mixed_events_no_offset[1:, 2] >= mixed_events_no_offset[:-1, 2], axis=0
        )
        random_offset_monotonic = np.all(
            mixed_events_random_offset[1:, 2] >= mixed_events_random_offset[:-1, 2],
            axis=0,
        )
        defined_offset_monotonic = np.all(
            mixed_events_defined_offset[1:, 2] >= mixed_events_defined_offset[:-1, 2],
            axis=0,
        )
        conflict_offset_monotonic = np.all(
            mixed_events_conflict[1:, 2] >= mixed_events_conflict[:-1, 2], axis=0
        )
        all_colisions_detected = len(stream_1[0]) == num_conflicts

        self.assertTrue(
            all_colisions_detected,
            "Missed some event colisions, may cause processing problems.",
        )
        self.assertTrue(no_offset_monotonic, "Result was not monotonic.")
        self.assertTrue(random_offset_monotonic, "Result was not monotonic.")
        self.assertTrue(defined_offset_monotonic, "Result was not monotonic.")
        self.assertTrue(conflict_offset_monotonic, "Result was not monotonic.")

    def testMixEvTxyp(self):
        stream_1 = utils.create_random_input_with_ordering("txyp")
        stream_2 = utils.create_random_input_with_ordering("txyp")
        events = (stream_1[0], stream_2[0])

        mixed_events_no_offset, _ = F.mix_ev_streams(
            events,
            offsets=None,
            check_conflicts=False,
            sensor_size=self.random_txyp[2],
            ordering=self.random_txyp[3],
        )

        mixed_events_random_offset, _ = F.mix_ev_streams(
            events,
            offsets="Random",
            check_conflicts=False,
            sensor_size=self.random_txyp[2],
            ordering=self.random_txyp[3],
        )

        mixed_events_defined_offset, _ = F.mix_ev_streams(
            events,
            offsets=(0, 100),
            check_conflicts=False,
            sensor_size=self.random_txyp[2],
            ordering=self.random_txyp[3],
        )

        mixed_events_conflict, num_conflicts = F.mix_ev_streams(
            (stream_1[0], stream_1[0]),
            offsets=None,
            check_conflicts=True,
            sensor_size=self.random_txyp[2],
            ordering=self.random_txyp[3],
        )

        no_offset_monotonic = np.all(
            mixed_events_no_offset[1:, 0] >= mixed_events_no_offset[:-1, 0], axis=0
        )
        random_offset_monotonic = np.all(
            mixed_events_random_offset[1:, 0] >= mixed_events_random_offset[:-1, 0],
            axis=0,
        )
        defined_offset_monotonic = np.all(
            mixed_events_defined_offset[1:, 0] >= mixed_events_defined_offset[:-1, 0],
            axis=0,
        )
        conflict_offset_monotonic = np.all(
            mixed_events_conflict[1:, 0] >= mixed_events_conflict[:-1, 0], axis=0
        )
        all_colisions_detected = len(stream_1[0]) == num_conflicts

        self.assertTrue(
            all_colisions_detected,
            "Missed some event colisions, may cause processing problems.",
        )
        self.assertTrue(no_offset_monotonic, "Result was not monotonic.")
        self.assertTrue(random_offset_monotonic, "Result was not monotonic.")
        self.assertTrue(defined_offset_monotonic, "Result was not monotonic.")
        self.assertTrue(conflict_offset_monotonic, "Result was not monotonic.")

    def testRefractoryPeriodXytp(self):
        original_events = self.random_xytp[0].copy()

        augmented_events = F.refractory_period_numpy(
            original_events,
            sensor_size=self.random_xytp[2],
            ordering=self.random_xytp[3],
            refractory_period=0.1,
        )

        self.assertTrue(
            len(augmented_events) <= len(original_events),
            "Result can not be longer than original event stream",
        )
        self.assertTrue(
            np.isin(augmented_events, original_events).all(),
            "Added additional events that were not present in original event stream",
        )

<<<<<<< HEAD
    def testRefractoryPeriodTxyp(self):
        original_events = self.random_txyp[0].copy()

        augmented_events = F.refractory_period_numpy(
            original_events,
            sensor_size=self.random_txyp[2],
            ordering=self.random_txyp[3],
            refractory_period=0.1,
        )

        self.assertTrue(
            len(augmented_events) <= len(original_events),
            "Result can not be longer than original event stream",
        )
        self.assertTrue(
            np.isin(augmented_events, original_events).all(),
            "Added additional events that were not present in original event stream",
        )
=======
    def testUniformNoise(self):
        original_events = self.random_xytp[0].copy()

        noisy_events = F.uniform_noise_numpy(
            original_events,
            sensor_size=self.random_xytp[2],
            ordering=self.random_xytp[3],
            scaling_factor_to_micro_sec=1000000,
            noise_density=1e-8,
        )

        self.assertTrue(len(noisy_events) > len(original_events))
        self.assertTrue(np.isin(original_events, noisy_events).all())
>>>>>>> 8afe28df

    def testTimeSkew(self):
        original_events = self.random_xytp[0].copy()

        augmented_events = F.time_skew_numpy(
            original_events, ordering=self.random_xytp[3], coefficient=3.1, offset=100
        )

        self.assertTrue(len(augmented_events) == len(original_events))
        self.assertTrue((augmented_events[:, 2] >= original_events[:, 2]).all())
        self.assertTrue(np.min(augmented_events[:, 2]) >= 0)

    def testTemporalFlipXytp(self):
        original_t = self.random_xytp[0][0, 2].copy()
        original_p = self.random_xytp[0][0, 3].copy()

        max_t = np.max(self.random_xytp[0][:, 2])

        events, images = F.time_reversal_numpy(
            self.random_xytp[0],
            images=self.random_xytp[1],
            sensor_size=self.random_xytp[2],
            ordering=self.random_xytp[3],
            multi_image=self.random_xytp[4],
            flip_probability=1.0,
        )

        same_time = np.isclose(max_t - original_t, events[0, 2])

        same_polarity = np.isclose(events[0, 3], -1.0 * original_p)

        self.assertTrue(same_time, "When flipping time must map t_i' = max(t) - t_i")
        self.assertTrue(same_polarity, "When flipping time polarity should be flipped")

    def testTemporalFlipTxyp(self):
        original_t = self.random_txyp[0][0, 0].copy()
        original_p = self.random_txyp[0][0, 3].copy()

        max_t = np.max(self.random_txyp[0][:, 0])

        events, images = F.time_reversal_numpy(
            self.random_txyp[0],
            images=self.random_txyp[1],
            sensor_size=self.random_txyp[2],
            ordering=self.random_txyp[3],
            multi_image=self.random_txyp[4],
            flip_probability=1.0,
        )

        same_time = np.isclose(max_t - original_t, events[0, 0])

        same_polarity = np.isclose(events[0, 3], -1.0 * original_p)

        self.assertTrue(same_time, "When flipping time must map t_i' = max(t) - t_i")
        self.assertTrue(same_polarity, "When flipping time polarity should be flipped")

    def testCropXytp(self):
        events, images = F.crop_numpy(
            self.random_xytp[0],
            images=self.random_xytp[1],
            sensor_size=self.random_xytp[2],
            ordering=self.random_xytp[3],
            multi_image=self.random_xytp[4],
            target_size=(50, 50),
        )

        self.assertTrue(
            np.all(events[:, 0]) < 50 and np.all(events[:, 1] < 50),
            "Cropping needs to map the events into the new space",
        )

        self.assertTrue(
            images.shape[1] == 50 and images.shape[2] == 50,
            "Cropping needs to map the images into the new space",
        )

<<<<<<< HEAD
    def testCropTxyp(self):
        events, images = F.crop_numpy(
            self.random_txyp[0],
            images=self.random_txyp[1],
            sensor_size=self.random_txyp[2],
            ordering=self.random_txyp[3],
            multi_image=self.random_txyp[4],
            target_size=(50, 50),
        )

        self.assertTrue(
            np.all(events[:, 0]) < 50 and np.all(events[:, 1] < 50),
            "Cropping needs to map the events into the new space",
        )

        self.assertTrue(
            images.shape[1] == 50 and images.shape[2] == 50,
            "Cropping needs to map the images into the new space",
=======
    def testStTransform(self):
        spatial_transform = np.array(((1, 0, 10), (0, 1, 10), (0, 0, 1)))
        temporal_transform = np.array((2, 0))
        events = F.st_transform(
            self.random_xytp[0],
            sensor_size=self.random_xytp[2],
            ordering=self.random_xytp[3],
            spatial_transform=spatial_transform,
            temporal_transform=temporal_transform,
            roll=False,
        )

        self.assertTrue(
            np.all(events[:, 0]) < self.random_xytp[2][0]
            and np.all(events[:, 1] < self.random_xytp[2][1]),
            "Transformation does not map beyond sensor size",
>>>>>>> 8afe28df
        )<|MERGE_RESOLUTION|>--- conflicted
+++ resolved
@@ -30,7 +30,6 @@
             "When flipping left and right x must map to the opposite pixel, i.e. x' = sensor width - x",
         )
 
-<<<<<<< HEAD
     def testFlipLRtxyp(self):
         original_x = self.random_txyp[0][0, 1].copy()
 
@@ -52,8 +51,6 @@
             "When flipping left and right x must map to the opposite pixel, i.e. x' = sensor width - x",
         )
 
-    def testFlipUDxytp(self):
-=======
     def testFlipPolarity(self):
         original_polarities = self.random_xytp[0][:, 3].copy()
 
@@ -76,8 +73,7 @@
             np.array_equal(original_polarities, events[:, 3]),
             "When flipping polarity with probability 0, no event polarities must flip",
 
-    def testFlipUD(self):
->>>>>>> 8afe28df
+    def testFlipUDxytp(self):
         original_y = self.random_xytp[0][0, 1].copy()
 
         events, images = F.flip_ud_numpy(
@@ -206,7 +202,6 @@
             sigma_x_y=0,
         )
 
-<<<<<<< HEAD
         self.assertTrue(len(events) == len(original_events))
         self.assertTrue((events[:, 0] == original_events[:, 0]).all())
         self.assertTrue((events[:, 3] == original_events[:, 3]).all())
@@ -215,7 +210,10 @@
         self.assertTrue(
             np.isclose(events[:, 1].all(), original_events[:, 1].all(), atol=variance)
         )
-=======
+        self.assertTrue(
+            np.isclose(events[:, 2].all(), original_events[:, 2].all(), atol=variance)
+        )
+          
     def testTimeJitter(self):
         original_events = self.random_xytp[0].copy()
         variance = 0.1
@@ -228,20 +226,11 @@
         self.assertTrue((events[:, 1] == original_events[:, 1]).all())
         self.assertFalse((events[:, 2] == original_events[:, 2]).all())
         self.assertTrue((events[:, 3] == original_events[:, 3]).all())
->>>>>>> 8afe28df
-        self.assertTrue(
-            np.isclose(events[:, 2].all(), original_events[:, 2].all(), atol=variance)
-        )
-
-<<<<<<< HEAD
+
     def testMixEvXytp(self):
         stream_1 = utils.create_random_input_with_ordering("xytp")
         stream_2 = utils.create_random_input_with_ordering("xytp")
-=======
-    def testMixEv(self):
-        stream_1 = utils.create_random_input_xytp()
-        stream_2 = utils.create_random_input_xytp()
->>>>>>> 8afe28df
+
         events = (stream_1[0], stream_2[0])
 
         mixed_events_no_offset, _ = F.mix_ev_streams(
@@ -382,7 +371,6 @@
             "Added additional events that were not present in original event stream",
         )
 
-<<<<<<< HEAD
     def testRefractoryPeriodTxyp(self):
         original_events = self.random_txyp[0].copy()
 
@@ -401,7 +389,7 @@
             np.isin(augmented_events, original_events).all(),
             "Added additional events that were not present in original event stream",
         )
-=======
+
     def testUniformNoise(self):
         original_events = self.random_xytp[0].copy()
 
@@ -415,7 +403,6 @@
 
         self.assertTrue(len(noisy_events) > len(original_events))
         self.assertTrue(np.isin(original_events, noisy_events).all())
->>>>>>> 8afe28df
 
     def testTimeSkew(self):
         original_events = self.random_xytp[0].copy()
@@ -492,7 +479,6 @@
             "Cropping needs to map the images into the new space",
         )
 
-<<<<<<< HEAD
     def testCropTxyp(self):
         events, images = F.crop_numpy(
             self.random_txyp[0],
@@ -511,7 +497,7 @@
         self.assertTrue(
             images.shape[1] == 50 and images.shape[2] == 50,
             "Cropping needs to map the images into the new space",
-=======
+
     def testStTransform(self):
         spatial_transform = np.array(((1, 0, 10), (0, 1, 10), (0, 0, 1)))
         temporal_transform = np.array((2, 0))
@@ -528,5 +514,4 @@
             np.all(events[:, 0]) < self.random_xytp[2][0]
             and np.all(events[:, 1] < self.random_xytp[2][1]),
             "Transformation does not map beyond sensor size",
->>>>>>> 8afe28df
         )