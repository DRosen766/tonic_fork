import unittest
import numpy as np

import spike_data_augmentation.functional as F

import utils


class TestFunctionalAPI(unittest.TestCase):
    def setUp(self):
        self.random_xytp = utils.create_random_input_xytp()

    def testFlipLR(self):
        original_x = self.random_xytp[0][0, 0].copy()

        events, images = F.flip_lr_numpy(
            self.random_xytp[0],
            images=self.random_xytp[1],
            sensor_size=self.random_xytp[2],
            ordering=self.random_xytp[3],
            multi_image=self.random_xytp[4],
            flip_probability=1.0,
        )

        same_pixel = np.isclose(
            self.random_xytp[2][0] - self.random_xytp[0][0, 0], original_x
        )

        self.assertTrue(
            same_pixel,
            "When flipping left and right x must map to the opposite pixel, i.e. x' = sensor width - x",
        )

<<<<<<< HEAD
    def testFlipPolarity(self):
        original_polarities = self.random_xytp[0][:, 3].copy()

        events = F.flip_polarity_numpy(
            self.random_xytp[0], flip_probability=1, ordering=self.random_xytp[3]
        )

        self.assertTrue(
            np.array_equal(original_polarities * -1, events[:, 3]),
            "When flipping polarity with probability 1, all event polarities must flip",
        )

        self.random_xytp[0][:, 3] = original_polarities.copy()

        events = F.flip_polarity_numpy(
            self.random_xytp[0], flip_probability=0, ordering=self.random_xytp[3]
        )

        self.assertTrue(
            np.array_equal(original_polarities, events[:, 3]),
            "When flipping polarity with probability 0, no event polarities must flip",
=======
    def testFlipUD(self):
        original_y = self.random_xytp[0][0, 1].copy()

        events, images = F.flip_ud_numpy(
            self.random_xytp[0],
            images=self.random_xytp[1],
            sensor_size=self.random_xytp[2],
            ordering=self.random_xytp[3],
            multi_image=self.random_xytp[4],
            flip_probability=1.0,
        )

        same_pixel = np.isclose(
            self.random_xytp[2][1] - self.random_xytp[0][0, 1], original_y
        )

        self.assertTrue(
            same_pixel,
            "When flipping up and down y must map to the opposite pixel, i.e. y' = sensor width - y",
        )

    def testEventDropout(self):
        original = self.random_xytp[0]
        drop_probability = 0.2

        events = F.drop_event_numpy(original, drop_probability=drop_probability)

        self.assertTrue(
            np.isclose(events.shape[0], (1 - drop_probability) * original.shape[0]),
            "Event dropout should result in drop_probability*len(original) events dropped out.",
        )

        self.assertTrue(
            np.isclose(np.sum((events[:, 2] - np.sort(events[:, 2])) ** 2), 0),
            "Event dropout should maintain temporal order.",
        )

        events = F.drop_event_numpy(
            original, drop_probability=drop_probability, random_drop_probability=True
        )

        self.assertTrue(
            events.shape[0] >= (1 - drop_probability) * original.shape[0],
            "Event dropout with random drop probability should result in less than drop_probability*len(original) events dropped out.",
        )

    def testSpatialJitter(self):
        original_events = self.random_xytp[0].copy()

        events = F.spatial_jitter_numpy(
            self.random_xytp[0],
            sensor_size=self.random_xytp[2],
            ordering=self.random_xytp[3],
            variance_x=2,
            variance_y=2,
            sigma_x_y=0,
        )

        self.assertTrue(len(events) == len(original_events))
        self.assertTrue((events[:, 2] == original_events[:, 2]).all())
        self.assertTrue((events[:, 3] == original_events[:, 3]).all())
        self.assertFalse((events[:, 0] == original_events[:, 0]).all())
        self.assertFalse((events[:, 1] == original_events[:, 1]).all())

    def testMixEv(self):
        stream_1 = utils.create_random_input_xytp()
        stream_2 = utils.create_random_input_xytp()
        events = (stream_1[0], stream_2[0])

        mixed_events_no_offset, _ = F.mix_ev_streams(
            events,
            offsets=None,
            check_conflicts=False,
            sensor_size=self.random_xytp[2],
            ordering=self.random_xytp[3],
        )

        mixed_events_random_offset, _ = F.mix_ev_streams(
            events,
            offsets="Random",
            check_conflicts=False,
            sensor_size=self.random_xytp[2],
            ordering=self.random_xytp[3],
        )

        mixed_events_defined_offset, _ = F.mix_ev_streams(
            events,
            offsets=(0, 100),
            check_conflicts=False,
            sensor_size=self.random_xytp[2],
            ordering=self.random_xytp[3],
        )

        mixed_events_conflict, num_conflicts = F.mix_ev_streams(
            (stream_1[0], stream_1[0]),
            offsets=None,
            check_conflicts=True,
            sensor_size=self.random_xytp[2],
            ordering=self.random_xytp[3],
        )

        no_offset_monotonic = np.all(
            mixed_events_no_offset[1:, 2] >= mixed_events_no_offset[:-1, 2], axis=0
        )
        random_offset_monotonic = np.all(
            mixed_events_random_offset[1:, 2] >= mixed_events_random_offset[:-1, 2],
            axis=0,
        )
        defined_offset_monotonic = np.all(
            mixed_events_defined_offset[1:, 2] >= mixed_events_defined_offset[:-1, 2],
            axis=0,
        )
        conflict_offset_monotonic = np.all(
            mixed_events_conflict[1:, 2] >= mixed_events_conflict[:-1, 2], axis=0
        )
        all_colisions_detected = len(stream_1[0]) == num_conflicts

        self.assertTrue(
            all_colisions_detected,
            "Missed some event colisions, may cause processing problems.",
        )
        self.assertTrue(no_offset_monotonic, "Result was not monotonic.")
        self.assertTrue(random_offset_monotonic, "Result was not monotonic.")
        self.assertTrue(defined_offset_monotonic, "Result was not monotonic.")
        self.assertTrue(conflict_offset_monotonic, "Result was not monotonic.")

    def testRefractoryPeriod(self):
        original_events = self.random_xytp[0].copy()

        augmented_events = F.refractory_period_numpy(
            original_events,
            sensor_size=self.random_xytp[2],
            ordering=self.random_xytp[3],
            refractory_period=0.1,
        )

        self.assertTrue(
            len(augmented_events) <= len(original_events),
            "Result can not be longer than original event stream",
        )
        self.assertTrue(
            np.isin(augmented_events, original_events).all(),
            "Added additional events that were not present in original event stream",
        )

    def testTimeSkew(self):
        original_events = self.random_xytp[0].copy()

        augmented_events = F.time_skew_numpy(
            original_events, ordering=self.random_xytp[3], coefficient=3.1, offset=100
        )

        self.assertTrue(len(augmented_events) == len(original_events))
        self.assertTrue((augmented_events[:, 2] >= original_events[:, 2]).all())
        self.assertTrue(np.min(augmented_events[:, 2]) >= 0)

    def testTemporalFlip(self):
        original_t = self.random_xytp[0][0, 2].copy()
        original_p = self.random_xytp[0][0, 3].copy()

        max_t = np.max(self.random_xytp[0][:, 2])

        events, images = F.time_reversal_numpy(
            self.random_xytp[0],
            images=self.random_xytp[1],
            sensor_size=self.random_xytp[2],
            ordering=self.random_xytp[3],
            multi_image=self.random_xytp[4],
            flip_probability=1.0,
        )

        same_time = np.isclose(max_t - original_t, events[0, 2])

        same_polarity = np.isclose(events[0, 3], -1.0 * original_p)

        self.assertTrue(same_time, "When flipping time must map t_i' = max(t) - t_i")
        self.assertTrue(same_polarity, "When flipping time polarity should be flipped")

    def testCrop(self):
        events, images = F.crop_numpy(
            self.random_xytp[0],
            images=self.random_xytp[1],
            sensor_size=self.random_xytp[2],
            ordering=self.random_xytp[3],
            multi_image=self.random_xytp[4],
            target_size=(50, 50),
        )

        self.assertTrue(
            np.all(events[:, 0]) < 50 and np.all(events[:, 1] < 50),
            "Cropping needs to map the events into the new space",
        )

        self.assertTrue(
            images.shape[1] == 50 and images.shape[2] == 50,
            "Cropping needs to map the images into the new space",
>>>>>>> f3a8c63b
        )<|MERGE_RESOLUTION|>--- conflicted
+++ resolved
@@ -31,7 +31,6 @@
             "When flipping left and right x must map to the opposite pixel, i.e. x' = sensor width - x",
         )
 
-<<<<<<< HEAD
     def testFlipPolarity(self):
         original_polarities = self.random_xytp[0][:, 3].copy()
 
@@ -53,7 +52,7 @@
         self.assertTrue(
             np.array_equal(original_polarities, events[:, 3]),
             "When flipping polarity with probability 0, no event polarities must flip",
-=======
+
     def testFlipUD(self):
         original_y = self.random_xytp[0][0, 1].copy()
 
@@ -250,5 +249,4 @@
         self.assertTrue(
             images.shape[1] == 50 and images.shape[2] == 50,
             "Cropping needs to map the images into the new space",
->>>>>>> f3a8c63b
         )